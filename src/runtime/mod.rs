//! [OCI runtime spec](https://github.com/opencontainers/runtime-spec) types and definitions.

<<<<<<< HEAD
use path_clean;
=======
use derive_builder::Builder;
use getset::Getters;
>>>>>>> 0110ba4b
use serde::{Deserialize, Serialize};
use std::{
    collections::HashMap,
    fs,
    path::{Path, PathBuf},
};

use crate::error::{oci_error, OciSpecError, Result};

mod capability;
mod hooks;
mod linux;
mod miscellaneous;
mod process;
mod solaris;
mod test;
mod version;
mod vm;
mod windows;

// re-export for ease of use
pub use capability::*;
pub use hooks::*;
pub use linux::*;
pub use miscellaneous::*;
pub use process::*;
pub use solaris::*;
pub use version::*;
pub use vm::*;
pub use windows::*;

<<<<<<< HEAD
make_pub!(
    /// Base configuration for the container.
    #[derive(Serialize, Deserialize, Debug, Clone, PartialEq)]
    #[cfg_attr(
        feature = "builder",
        derive(derive_builder::Builder, getset::Getters, getset::Setters),
        builder(
            default,
            pattern = "owned",
            setter(into, strip_option),
            build_fn(error = "crate::error::OciSpecError")
        ),
        getset(get = "pub", set = "pub")
    )]
    struct Spec {
        #[serde(default, rename = "ociVersion")]
        ///  MUST be in SemVer v2.0.0 format and specifies the version of the
        /// Open Container Initiative  Runtime Specification with which
        /// the bundle complies. The Open Container Initiative
        ///  Runtime Specification follows semantic versioning and retains
        /// forward and backward  compatibility within major versions.
        /// For example, if a configuration is compliant with
        ///  version 1.1 of this specification, it is compatible with all
        /// runtimes that support any 1.1  or later release of this
        /// specification, but is not compatible with a runtime that supports
        ///  1.0 and not 1.1.
        version: String,

        #[serde(default, skip_serializing_if = "Option::is_none")]
        /// Specifies the container's root filesystem. On Windows, for Windows
        /// Server Containers, this field is REQUIRED. For Hyper-V
        /// Containers, this field MUST NOT be set.
        ///
        /// On all other platforms, this field is REQUIRED.
        root: Option<Root>,

        #[serde(default, skip_serializing_if = "Option::is_none")]
        /// Specifies additional mounts beyond `root`. The runtime MUST mount
        /// entries in the listed order.
        ///
        /// For Linux, the parameters are as documented in
        /// [`mount(2)`](http://man7.org/linux/man-pages/man2/mount.2.html) system call man page. For
        /// Solaris, the mount entry corresponds to the 'fs' resource in the
        /// [`zonecfg(1M)`](http://docs.oracle.com/cd/E86824_01/html/E54764/zonecfg-1m.html) man page.
        mounts: Option<Vec<Mount>>,

        #[serde(default, skip_serializing_if = "Option::is_none")]
        /// Specifies the container process. This property is REQUIRED when
        /// [`start`](https://github.com/opencontainers/runtime-spec/blob/master/runtime.md#start) is
        /// called.
        process: Option<Process>,

        #[serde(default, skip_serializing_if = "Option::is_none")]
        /// Specifies the container's hostname as seen by processes running
        /// inside the container. On Linux, for example, this will
        /// change the hostname in the container [UTS namespace](http://man7.org/linux/man-pages/man7/namespaces.7.html). Depending on your
        /// [namespace
        /// configuration](https://github.com/opencontainers/runtime-spec/blob/master/config-linux.md#namespaces),
        /// the container UTS namespace may be the runtime UTS namespace.
        hostname: Option<String>,

        #[serde(default, skip_serializing_if = "Option::is_none")]
        /// Hooks allow users to specify programs to run before or after various
        /// lifecycle events. Hooks MUST be called in the listed order.
        /// The state of the container MUST be passed to hooks over
        /// stdin so that they may do work appropriate to the current state of
        /// the container.
        hooks: Option<Hooks>,

        #[serde(default, skip_serializing_if = "Option::is_none")]
        /// Annotations contains arbitrary metadata for the container. This
        /// information MAY be structured or unstructured. Annotations
        /// MUST be a key-value map. If there are no annotations then
        /// this property MAY either be absent or an empty map.
        ///
        /// Keys MUST be strings. Keys MUST NOT be an empty string. Keys SHOULD
        /// be named using a reverse domain notation - e.g.
        /// com.example.myKey. Keys using the org.opencontainers
        /// namespace are reserved and MUST NOT be used by subsequent
        /// specifications. Runtimes MUST handle unknown annotation keys
        /// like any other unknown property.
        ///
        /// Values MUST be strings. Values MAY be an empty string.
        annotations: Option<HashMap<String, String>>,

        #[serde(default, skip_serializing_if = "Option::is_none")]
        /// Linux is platform-specific configuration for Linux based containers.
        linux: Option<Linux>,

        #[serde(default, skip_serializing_if = "Option::is_none")]
        /// Solaris is platform-specific configuration for Solaris based
        /// containers.
        solaris: Option<Solaris>,

        #[serde(default, skip_serializing_if = "Option::is_none")]
        /// Windows is platform-specific configuration for Windows based
        /// containers.
        windows: Option<Windows>,
=======
/// Base configuration for the container.
#[derive(Builder, Clone, Debug, Deserialize, Getters, PartialEq, Serialize)]
#[builder(
    default,
    pattern = "owned",
    setter(into, strip_option),
    build_fn(error = "OciSpecError")
)]
#[getset(get = "pub")]
pub struct Spec {
    #[serde(default, rename = "ociVersion")]
    ///  MUST be in SemVer v2.0.0 format and specifies the version of the
    /// Open Container Initiative  Runtime Specification with which
    /// the bundle complies. The Open Container Initiative
    ///  Runtime Specification follows semantic versioning and retains
    /// forward and backward  compatibility within major versions.
    /// For example, if a configuration is compliant with
    ///  version 1.1 of this specification, it is compatible with all
    /// runtimes that support any 1.1  or later release of this
    /// specification, but is not compatible with a runtime that supports
    ///  1.0 and not 1.1.
    version: String,

    #[serde(default, skip_serializing_if = "Option::is_none")]
    /// Specifies the container's root filesystem. On Windows, for Windows
    /// Server Containers, this field is REQUIRED. For Hyper-V
    /// Containers, this field MUST NOT be set.
    ///
    /// On all other platforms, this field is REQUIRED.
    root: Option<Root>,
>>>>>>> 0110ba4b

    #[serde(default, skip_serializing_if = "Option::is_none")]
    /// Specifies additional mounts beyond `root`. The runtime MUST mount
    /// entries in the listed order.
    ///
    /// For Linux, the parameters are as documented in
    /// [`mount(2)`](http://man7.org/linux/man-pages/man2/mount.2.html) system call man page. For
    /// Solaris, the mount entry corresponds to the 'fs' resource in the
    /// [`zonecfg(1M)`](http://docs.oracle.com/cd/E86824_01/html/E54764/zonecfg-1m.html) man page.
    mounts: Option<Vec<Mount>>,

    #[serde(default, skip_serializing_if = "Option::is_none")]
    /// Specifies the container process. This property is REQUIRED when
    /// [`start`](https://github.com/opencontainers/runtime-spec/blob/master/runtime.md#start) is
    /// called.
    process: Option<Process>,

    #[serde(default, skip_serializing_if = "Option::is_none")]
    /// Specifies the container's hostname as seen by processes running
    /// inside the container. On Linux, for example, this will
    /// change the hostname in the container [UTS namespace](http://man7.org/linux/man-pages/man7/namespaces.7.html). Depending on your
    /// [namespace
    /// configuration](https://github.com/opencontainers/runtime-spec/blob/master/config-linux.md#namespaces),
    /// the container UTS namespace may be the runtime UTS namespace.
    hostname: Option<String>,

    #[serde(default, skip_serializing_if = "Option::is_none")]
    /// Hooks allow users to specify programs to run before or after various
    /// lifecycle events. Hooks MUST be called in the listed order.
    /// The state of the container MUST be passed to hooks over
    /// stdin so that they may do work appropriate to the current state of
    /// the container.
    hooks: Option<Hooks>,

    #[serde(default, skip_serializing_if = "Option::is_none")]
    /// Annotations contains arbitrary metadata for the container. This
    /// information MAY be structured or unstructured. Annotations
    /// MUST be a key-value map. If there are no annotations then
    /// this property MAY either be absent or an empty map.
    ///
    /// Keys MUST be strings. Keys MUST NOT be an empty string. Keys SHOULD
    /// be named using a reverse domain notation - e.g.
    /// com.example.myKey. Keys using the org.opencontainers
    /// namespace are reserved and MUST NOT be used by subsequent
    /// specifications. Runtimes MUST handle unknown annotation keys
    /// like any other unknown property.
    ///
    /// Values MUST be strings. Values MAY be an empty string.
    annotations: Option<HashMap<String, String>>,

    #[serde(default, skip_serializing_if = "Option::is_none")]
    /// Linux is platform-specific configuration for Linux based containers.
    linux: Option<Linux>,

    #[serde(default, skip_serializing_if = "Option::is_none")]
    /// Solaris is platform-specific configuration for Solaris based
    /// containers.
    solaris: Option<Solaris>,

    #[serde(default, skip_serializing_if = "Option::is_none")]
    /// Windows is platform-specific configuration for Windows based
    /// containers.
    windows: Option<Windows>,

    #[serde(default, skip_serializing_if = "Option::is_none")]
    /// VM specifies configuration for Virtual Machine based containers.
    vm: Option<VM>,
}

// This gives a basic boilerplate for Spec that can be used calling
// Default::default(). The values given are similar to the defaults seen in
// docker and runc, it creates a containerized shell! (see respective types
// default impl for more info)
impl Default for Spec {
    fn default() -> Self {
        Spec {
            // Defaults to most current oci version
            version: String::from("1.0.2-dev"),
            process: Some(Default::default()),
            root: Some(Default::default()),
            // Defaults hostname as youki
            hostname: "youki".to_string().into(),
            mounts: get_default_mounts().into(),
            // Defaults to empty metadata
            annotations: Some(Default::default()),
            linux: Some(Default::default()),
            hooks: None,
            solaris: None,
            windows: None,
            vm: None,
        }
    }
}

impl Spec {
    /// Load a new `Spec` from the provided JSON file `path`.
    /// # Errors
    /// This function will return an [OciSpecError::Io](crate::OciSpecError::Io)
    /// if the spec does not exist or an
    /// [OciSpecError::SerDe](crate::OciSpecError::SerDe) if it is invalid.
    /// # Example
    /// ``` no_run
    /// use oci_spec::runtime::Spec;
    ///
    /// let spec = Spec::load("config.json").unwrap();
    /// ```
    pub fn load<P: AsRef<Path>>(path: P) -> Result<Self> {
        let path = path.as_ref();
        let file = fs::File::open(path)?;
        let s = serde_json::from_reader(&file)?;
        Ok(s)
    }

    /// Save a `Spec` to the provided JSON file `path`.
    /// # Errors
    /// This function will return an [OciSpecError::Io](crate::OciSpecError::Io)
    /// if a file cannot be created at the provided path or an
    /// [OciSpecError::SerDe](crate::OciSpecError::SerDe) if the spec cannot be
    /// serialized.
    /// # Example
    /// ``` no_run
    /// use oci_spec::runtime::Spec;
    ///
    /// let mut spec = Spec::load("config.json").unwrap();
    /// spec.save("my_config.json").unwrap();
    /// ```
    pub fn save<P: AsRef<Path>>(&self, path: P) -> Result<()> {
        let path = path.as_ref();
        let file = fs::File::create(path)?;
        serde_json::to_writer(&file, self)?;
        Ok(())
    }

    /// Canonicalize the `root.path` of the `Spec` for the provided `bundle`.
    pub fn canonicalize_rootfs<P: AsRef<Path>>(&mut self, bundle: P) -> Result<()> {
        let root = self
            .root
            .as_ref()
            .ok_or_else(|| oci_error("no root path provided for canonicalization"))?;
        let path = Self::canonicalize_path(bundle, root.path())?;
        self.root = Some(
            RootBuilder::default()
                .path(path)
                .readonly(root.readonly().unwrap_or(false))
                .build()
                .map_err(|_| oci_error("failed to set canonicalized root"))?,
        );
        Ok(())
    }

    fn canonicalize_path<B, P>(bundle: B, path: P) -> Result<PathBuf>
    where
        B: AsRef<Path>,
        P: AsRef<Path>,
    {
        Ok(if path.as_ref().is_absolute() {
            fs::canonicalize(path.as_ref())?
        } else {
            let canonical_bundle_path = fs::canonicalize(&bundle)?;
            fs::canonicalize(canonical_bundle_path.join(path.as_ref()))?
        })
    }

    #[cfg(not(feature = "builder"))]
    /// Converts the given spec file into one that should work with rootless containers,
    /// by removing incompatible options and adding others that are needed.
    pub fn set_for_rootless(&mut self, uid: u32, gid: u32) -> Result<()> {
        let linux = self.linux.as_mut().unwrap();
        linux.resources = None;

        // Remove network from the default spec
        let mut namespaces = vec![];
        for ns in linux.namespaces.as_ref().unwrap().iter() {
            if ns.typ != LinuxNamespaceType::Network && ns.typ != LinuxNamespaceType::User {
                namespaces.push(ns.clone());
            }
        }
        // Add user namespace
        namespaces.push(LinuxNamespace {
            typ: LinuxNamespaceType::User,
            path: None,
        });
        linux.namespaces = Some(namespaces);

        linux.uid_mappings = Some(vec![LinuxIdMapping {
            host_id: uid,
            container_id: 0,
            size: 1,
        }]);
        linux.gid_mappings = Some(vec![LinuxIdMapping {
            host_id: gid,
            container_id: 0,
            size: 1,
        }]);

        // Fix the mounts
        let mut mounts = vec![];
        for mount in self.mounts.as_ref().unwrap().iter() {
            let dest = mount.destination.clone();
            if path_clean::clean(dest.as_path().to_str().unwrap()) == "/sys" {
                mounts.push(Mount {
                    destination: PathBuf::from("/sys"),
                    source: Some(PathBuf::from("/sys")),
                    typ: Some("none".to_string()),
                    options: Some(vec![
                        "rbind".to_string(),
                        "nosuid".to_string(),
                        "noexec".to_string(),
                        "nodev".to_string(),
                        "ro".to_string(),
                    ]),
                });
            } else {
                let options: Vec<String> = mount
                    .options
                    .as_ref()
                    .unwrap_or(&vec![])
                    .iter()
                    .filter(|&o| !o.starts_with("gid=") && !o.starts_with("uid="))
                    .map(|o| o.to_string())
                    .collect();
                let mut t = mount.clone();
                t.options = Some(options);
                mounts.push(t);
            }
        }
        self.mounts = Some(mounts);
        Ok(())
    }

    #[cfg(feature = "builder")]
    /// Converts the given spec file into one that should work with rootless containers,
    /// by removing incompatible options and adding others that are needed.
    pub fn set_for_rootless(&mut self, uid: u32, gid: u32) -> Result<()> {
        let linux = self.linux.as_mut().unwrap();
        linux.set_resources(None);

        // Remove network from the default spec
        let mut namespaces = vec![];
        for ns in linux.namespaces().as_ref().unwrap().iter() {
            if ns.typ() != LinuxNamespaceType::Network && ns.typ() != LinuxNamespaceType::User {
                namespaces.push(ns.clone());
            }
        }
        // Add user namespace
        namespaces.push(
            LinuxNamespaceBuilder::default()
                .typ(LinuxNamespaceType::User)
                .build()?,
        );
        linux.set_namespaces(Some(namespaces));

        linux.set_uid_mappings(Some(vec![LinuxIdMappingBuilder::default()
            .host_id(uid)
            .container_id(0_u32)
            .size(1_u32)
            .build()?]));
        linux.set_gid_mappings(Some(vec![LinuxIdMappingBuilder::default()
            .host_id(gid)
            .container_id(0_u32)
            .size(1_u32)
            .build()?]));

        // Fix the mounts
        let mut mounts = vec![];
        for mount in self.mounts().as_ref().unwrap().iter() {
            let dest = mount.destination().clone();
            if path_clean::clean(dest.as_path().to_str().unwrap()) == "/sys" {
                let mount = MountBuilder::default()
                    .destination(PathBuf::from("/sys"))
                    .source(PathBuf::from("/sys"))
                    .typ("none".to_string())
                    .options(Some(vec![
                        "rbind".to_string(),
                        "nosuid".to_string(),
                        "noexec".to_string(),
                        "nodev".to_string(),
                        "ro".to_string(),
                    ]))
                    .build()?;
                mounts.push(mount);
            } else {
                let options: Vec<String> = mount
                    .options()
                    .as_ref()
                    .unwrap_or(&vec![])
                    .iter()
                    .filter(|&o| !o.starts_with("gid=") && !o.starts_with("uid="))
                    .map(|o| o.to_string())
                    .collect();
                let mut t = mount.clone();
                t.set_options(Some(options));
                mounts.push(t);
            }
        }
        self.set_mounts(Some(mounts));
        Ok(())
    }
}

#[cfg(test)]
mod tests {
    use super::*;

    #[test]
    fn test_canonicalize_rootfs() {
        let rootfs_name = "rootfs";
        let bundle = tempfile::tempdir().expect("failed to create tmp test bundle dir");
        let rootfs_absolute_path = bundle.path().join(rootfs_name);
        assert!(
            rootfs_absolute_path.is_absolute(),
            "rootfs path is not absolute path"
        );
        fs::create_dir_all(&rootfs_absolute_path).expect("failed to create the testing rootfs");
        {
            // Test the case with absolute path
            let mut spec = SpecBuilder::default()
                .root(
                    RootBuilder::default()
                        .path(rootfs_absolute_path.clone())
                        .build()
                        .unwrap(),
                )
                .build()
                .unwrap();

            spec.canonicalize_rootfs(bundle.path())
                .expect("failed to canonicalize rootfs");

            assert_eq!(
                &rootfs_absolute_path,
                spec.root.expect("no root in spec").path()
            );
        }
        {
            // Test the case with relative path
            let mut spec = SpecBuilder::default()
                .root(RootBuilder::default().path(rootfs_name).build().unwrap())
                .build()
                .unwrap();

            spec.canonicalize_rootfs(bundle.path())
                .expect("failed to canonicalize rootfs");

            assert_eq!(
                &rootfs_absolute_path,
                spec.root.expect("no root in spec").path()
            );
        }
    }

    #[test]
    fn test_load_save() {
        let spec = Spec {
            ..Default::default()
        };
        let test_dir = tempfile::tempdir().expect("failed to create tmp test dir");
        let spec_path = test_dir.into_path().join("config.json");

        // Test first save the default config, and then load the saved config.
        // The before and after should be the same.
        spec.save(&spec_path).expect("failed to save spec");
        let loaded_spec = Spec::load(&spec_path).expect("failed to load the saved spec.");
        assert_eq!(
            spec, loaded_spec,
            "The saved spec is not the same as the loaded spec"
        );
    }

    #[test]
    #[cfg(not(feature = "builder"))]
    fn test_set_for_rootless() {
        let mut spec = Spec {
            ..Default::default()
        };
        spec.set_for_rootless(1, 2)
            .expect("failed to set spec for rootless");
        assert_eq!(spec.linux.as_ref().unwrap().uid_mappings.is_some(), true);
        assert_eq!(spec.linux.as_ref().unwrap().gid_mappings.is_some(), true);
    }

    #[test]
    #[cfg(feature = "builder")]
    fn test_set_for_rootless() {
        let mut spec = Spec {
            ..Default::default()
        };
        spec.set_for_rootless(1, 2)
            .expect("failed to set spec for rootless");
        assert_eq!(
            spec.linux().as_ref().unwrap().uid_mappings().is_some(),
            true
        );
        assert_eq!(
            spec.linux().as_ref().unwrap().gid_mappings().is_some(),
            true
        );
    }
}<|MERGE_RESOLUTION|>--- conflicted
+++ resolved
@@ -1,11 +1,8 @@
 //! [OCI runtime spec](https://github.com/opencontainers/runtime-spec) types and definitions.
 
-<<<<<<< HEAD
+use derive_builder::Builder;
+use getset::{Getters, Setters};
 use path_clean;
-=======
-use derive_builder::Builder;
-use getset::Getters;
->>>>>>> 0110ba4b
 use serde::{Deserialize, Serialize};
 use std::{
     collections::HashMap,
@@ -37,115 +34,15 @@
 pub use vm::*;
 pub use windows::*;
 
-<<<<<<< HEAD
-make_pub!(
-    /// Base configuration for the container.
-    #[derive(Serialize, Deserialize, Debug, Clone, PartialEq)]
-    #[cfg_attr(
-        feature = "builder",
-        derive(derive_builder::Builder, getset::Getters, getset::Setters),
-        builder(
-            default,
-            pattern = "owned",
-            setter(into, strip_option),
-            build_fn(error = "crate::error::OciSpecError")
-        ),
-        getset(get = "pub", set = "pub")
-    )]
-    struct Spec {
-        #[serde(default, rename = "ociVersion")]
-        ///  MUST be in SemVer v2.0.0 format and specifies the version of the
-        /// Open Container Initiative  Runtime Specification with which
-        /// the bundle complies. The Open Container Initiative
-        ///  Runtime Specification follows semantic versioning and retains
-        /// forward and backward  compatibility within major versions.
-        /// For example, if a configuration is compliant with
-        ///  version 1.1 of this specification, it is compatible with all
-        /// runtimes that support any 1.1  or later release of this
-        /// specification, but is not compatible with a runtime that supports
-        ///  1.0 and not 1.1.
-        version: String,
-
-        #[serde(default, skip_serializing_if = "Option::is_none")]
-        /// Specifies the container's root filesystem. On Windows, for Windows
-        /// Server Containers, this field is REQUIRED. For Hyper-V
-        /// Containers, this field MUST NOT be set.
-        ///
-        /// On all other platforms, this field is REQUIRED.
-        root: Option<Root>,
-
-        #[serde(default, skip_serializing_if = "Option::is_none")]
-        /// Specifies additional mounts beyond `root`. The runtime MUST mount
-        /// entries in the listed order.
-        ///
-        /// For Linux, the parameters are as documented in
-        /// [`mount(2)`](http://man7.org/linux/man-pages/man2/mount.2.html) system call man page. For
-        /// Solaris, the mount entry corresponds to the 'fs' resource in the
-        /// [`zonecfg(1M)`](http://docs.oracle.com/cd/E86824_01/html/E54764/zonecfg-1m.html) man page.
-        mounts: Option<Vec<Mount>>,
-
-        #[serde(default, skip_serializing_if = "Option::is_none")]
-        /// Specifies the container process. This property is REQUIRED when
-        /// [`start`](https://github.com/opencontainers/runtime-spec/blob/master/runtime.md#start) is
-        /// called.
-        process: Option<Process>,
-
-        #[serde(default, skip_serializing_if = "Option::is_none")]
-        /// Specifies the container's hostname as seen by processes running
-        /// inside the container. On Linux, for example, this will
-        /// change the hostname in the container [UTS namespace](http://man7.org/linux/man-pages/man7/namespaces.7.html). Depending on your
-        /// [namespace
-        /// configuration](https://github.com/opencontainers/runtime-spec/blob/master/config-linux.md#namespaces),
-        /// the container UTS namespace may be the runtime UTS namespace.
-        hostname: Option<String>,
-
-        #[serde(default, skip_serializing_if = "Option::is_none")]
-        /// Hooks allow users to specify programs to run before or after various
-        /// lifecycle events. Hooks MUST be called in the listed order.
-        /// The state of the container MUST be passed to hooks over
-        /// stdin so that they may do work appropriate to the current state of
-        /// the container.
-        hooks: Option<Hooks>,
-
-        #[serde(default, skip_serializing_if = "Option::is_none")]
-        /// Annotations contains arbitrary metadata for the container. This
-        /// information MAY be structured or unstructured. Annotations
-        /// MUST be a key-value map. If there are no annotations then
-        /// this property MAY either be absent or an empty map.
-        ///
-        /// Keys MUST be strings. Keys MUST NOT be an empty string. Keys SHOULD
-        /// be named using a reverse domain notation - e.g.
-        /// com.example.myKey. Keys using the org.opencontainers
-        /// namespace are reserved and MUST NOT be used by subsequent
-        /// specifications. Runtimes MUST handle unknown annotation keys
-        /// like any other unknown property.
-        ///
-        /// Values MUST be strings. Values MAY be an empty string.
-        annotations: Option<HashMap<String, String>>,
-
-        #[serde(default, skip_serializing_if = "Option::is_none")]
-        /// Linux is platform-specific configuration for Linux based containers.
-        linux: Option<Linux>,
-
-        #[serde(default, skip_serializing_if = "Option::is_none")]
-        /// Solaris is platform-specific configuration for Solaris based
-        /// containers.
-        solaris: Option<Solaris>,
-
-        #[serde(default, skip_serializing_if = "Option::is_none")]
-        /// Windows is platform-specific configuration for Windows based
-        /// containers.
-        windows: Option<Windows>,
-=======
 /// Base configuration for the container.
-#[derive(Builder, Clone, Debug, Deserialize, Getters, PartialEq, Serialize)]
+#[derive(Builder, Clone, Debug, Deserialize, Getters, Setters, PartialEq, Serialize)]
 #[builder(
     default,
     pattern = "owned",
     setter(into, strip_option),
     build_fn(error = "OciSpecError")
 )]
-#[getset(get = "pub")]
+#[getset(get = "pub", set = "pub")]
 pub struct Spec {
     #[serde(default, rename = "ociVersion")]
     ///  MUST be in SemVer v2.0.0 format and specifies the version of the
@@ -167,7 +64,6 @@
     ///
     /// On all other platforms, this field is REQUIRED.
     root: Option<Root>,
->>>>>>> 0110ba4b
 
     #[serde(default, skip_serializing_if = "Option::is_none")]
     /// Specifies additional mounts beyond `root`. The runtime MUST mount
@@ -331,74 +227,6 @@
         })
     }
 
-    #[cfg(not(feature = "builder"))]
-    /// Converts the given spec file into one that should work with rootless containers,
-    /// by removing incompatible options and adding others that are needed.
-    pub fn set_for_rootless(&mut self, uid: u32, gid: u32) -> Result<()> {
-        let linux = self.linux.as_mut().unwrap();
-        linux.resources = None;
-
-        // Remove network from the default spec
-        let mut namespaces = vec![];
-        for ns in linux.namespaces.as_ref().unwrap().iter() {
-            if ns.typ != LinuxNamespaceType::Network && ns.typ != LinuxNamespaceType::User {
-                namespaces.push(ns.clone());
-            }
-        }
-        // Add user namespace
-        namespaces.push(LinuxNamespace {
-            typ: LinuxNamespaceType::User,
-            path: None,
-        });
-        linux.namespaces = Some(namespaces);
-
-        linux.uid_mappings = Some(vec![LinuxIdMapping {
-            host_id: uid,
-            container_id: 0,
-            size: 1,
-        }]);
-        linux.gid_mappings = Some(vec![LinuxIdMapping {
-            host_id: gid,
-            container_id: 0,
-            size: 1,
-        }]);
-
-        // Fix the mounts
-        let mut mounts = vec![];
-        for mount in self.mounts.as_ref().unwrap().iter() {
-            let dest = mount.destination.clone();
-            if path_clean::clean(dest.as_path().to_str().unwrap()) == "/sys" {
-                mounts.push(Mount {
-                    destination: PathBuf::from("/sys"),
-                    source: Some(PathBuf::from("/sys")),
-                    typ: Some("none".to_string()),
-                    options: Some(vec![
-                        "rbind".to_string(),
-                        "nosuid".to_string(),
-                        "noexec".to_string(),
-                        "nodev".to_string(),
-                        "ro".to_string(),
-                    ]),
-                });
-            } else {
-                let options: Vec<String> = mount
-                    .options
-                    .as_ref()
-                    .unwrap_or(&vec![])
-                    .iter()
-                    .filter(|&o| !o.starts_with("gid=") && !o.starts_with("uid="))
-                    .map(|o| o.to_string())
-                    .collect();
-                let mut t = mount.clone();
-                t.options = Some(options);
-                mounts.push(t);
-            }
-        }
-        self.mounts = Some(mounts);
-        Ok(())
-    }
-
-    #[cfg(feature = "builder")]
     /// Converts the given spec file into one that should work with rootless containers,
     /// by removing incompatible options and adding others that are needed.
     pub fn set_for_rootless(&mut self, uid: u32, gid: u32) -> Result<()> {
@@ -440,13 +268,13 @@
                     .destination(PathBuf::from("/sys"))
                     .source(PathBuf::from("/sys"))
                     .typ("none".to_string())
-                    .options(Some(vec![
+                    .options(vec![
                         "rbind".to_string(),
                         "nosuid".to_string(),
                         "noexec".to_string(),
                         "nodev".to_string(),
                         "ro".to_string(),
-                    ]))
+                    ])
                     .build()?;
                 mounts.push(mount);
             } else {
@@ -538,19 +366,6 @@
     }
 
     #[test]
-    #[cfg(not(feature = "builder"))]
-    fn test_set_for_rootless() {
-        let mut spec = Spec {
-            ..Default::default()
-        };
-        spec.set_for_rootless(1, 2)
-            .expect("failed to set spec for rootless");
-        assert_eq!(spec.linux.as_ref().unwrap().uid_mappings.is_some(), true);
-        assert_eq!(spec.linux.as_ref().unwrap().gid_mappings.is_some(), true);
-    }
-
-    #[test]
-    #[cfg(feature = "builder")]
     fn test_set_for_rootless() {
         let mut spec = Spec {
             ..Default::default()
